apiVersion: apps/v1
kind: Deployment
metadata:
  name: vm-operator
  labels:
    app.kubernetes.io/name: vm-operator
spec:
  replicas: 1
  selector:
    matchLabels:
      app.kubernetes.io/name: vm-operator
      app.kubernetes.io/component: manager
  template:
    metadata:
      name: vm-operator
      labels:
        app.kubernetes.io/name: vm-operator
        app.kubernetes.io/component: manager
    spec:
      containers:
        - name: vm-operator
          image: >-
<<<<<<< HEAD
            ghcr.io/mnlipp/org.jdrupes.vmoperator.manager:3.1.2
=======
            ghcr.io/mnlipp/org.jdrupes.vmoperator.manager:3.2.0
>>>>>>> 6c1dde7e
          volumeMounts:
            - name: config
              mountPath: /etc/opt/vmoperator
            - name: vmop-image-repository
              mountPath: /var/local/vmop-image-repository
          imagePullPolicy: Always
          securityContext:
            capabilities:
              drop:
                - ALL
            readOnlyRootFilesystem: true
            allowPrivilegeEscalation: false
          resources:
            requests:
              cpu: 100m
              memory: 128Mi
      volumes:
      - name: config
        configMap:
          name: vm-operator
      - name: vmop-image-repository
        persistentVolumeClaim:
          claimName: vmop-image-repository
      nodeSelector:
        kubernetes.io/os: linux
      serviceAccountName: vm-operator
      securityContext:
        runAsUser: 65534
        runAsNonRoot: true<|MERGE_RESOLUTION|>--- conflicted
+++ resolved
@@ -20,11 +20,7 @@
       containers:
         - name: vm-operator
           image: >-
-<<<<<<< HEAD
-            ghcr.io/mnlipp/org.jdrupes.vmoperator.manager:3.1.2
-=======
             ghcr.io/mnlipp/org.jdrupes.vmoperator.manager:3.2.0
->>>>>>> 6c1dde7e
           volumeMounts:
             - name: config
               mountPath: /etc/opt/vmoperator
